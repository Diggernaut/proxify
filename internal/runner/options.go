--- conflicted
+++ resolved
@@ -1,11 +1,6 @@
 package runner
 
 import (
-<<<<<<< HEAD
-	"errors"
-	"flag"
-=======
->>>>>>> e0bcbe6d
 	"os"
 	"path"
 
@@ -13,58 +8,33 @@
 	"github.com/projectdiscovery/gologger"
 	"github.com/projectdiscovery/gologger/formatter"
 	"github.com/projectdiscovery/gologger/levels"
-	"github.com/projectdiscovery/proxify/pkg/types"
 )
 
 // Options of the runner
 type Options struct {
-<<<<<<< HEAD
 	OutputDirectory             string
 	Directory                   string
 	CertCacheSize               int
 	Verbose                     bool
 	Silent                      bool
 	Version                     bool
-	ListenAddr                  string
+	ListenAddrHTTP              string
+	ListenAddrSocks5            string
 	ListenDNSAddr               string
-	DNSMapping                  string
-	DNSFallbackResolver         string
-	NoColor                     bool
-	RequestDSL                  string
-	RequestMatchReplaceDSL      string
-	ResponseDSL                 string
-	ResponseMatchReplaceDSL     string
-	UpstreamHTTPProxies         types.CustomList
-	UpstreamSocks5Proxies       types.CustomList
+	DNSMapping                  string // DNSMapping contains user provided hosts
+	DNSFallbackResolver         string // Listen DNS Ip and port (ip:port)
+	NoColor                     bool   // No Color
+	RequestDSL                  string // Request Filter DSL
+	RequestMatchReplaceDSL      string // Request Match-Replace DSL
+	ResponseDSL                 string // Response Filter DSL
+	ResponseMatchReplaceDSL     string // Request Match-Replace DSL
+	UpstreamHTTPProxies         string
+	UpstreamSocks5Proxies       string
 	UpstreamProxyRequestsNumber int
-	DumpRequest                 bool
-	DumpResponse                bool
-	Deny                        types.CustomList
-	Allow                       types.CustomList
-=======
-	OutputDirectory         string
-	Directory               string
-	CertCacheSize           int
-	Verbose                 bool
-	Silent                  bool
-	Version                 bool
-	ListenAddrHTTP          string
-	ListenAddrSocks5        string
-	ListenDNSAddr           string
-	DNSMapping              string           // DNSMapping contains user provided hosts
-	DNSFallbackResolver     string           // Listen DNS Ip and port (ip:port)
-	NoColor                 bool             // No Color
-	RequestDSL              string           // Request Filter DSL
-	RequestMatchReplaceDSL  string           // Request Match-Replace DSL
-	ResponseDSL             string           // Response Filter DSL
-	ResponseMatchReplaceDSL string           // Request Match-Replace DSL
-	UpstreamHTTPProxy       string           // Upstream HTTP Proxy (eg http://proxyip:proxyport)
-	UpstreamSocks5Proxy     string           // Upstream SOCKS5 Proxy (eg socks5://proxyip:proxyport)
-	DumpRequest             bool             // Dump requests in separate files
-	DumpResponse            bool             // Dump responses in separate files
-	Deny                    types.CustomList // Deny ip/cidr
-	Allow                   types.CustomList // Allow ip/cidr
->>>>>>> e0bcbe6d
+	DumpRequest                 bool   // Dump requests in separate files
+	DumpResponse                bool   // Dump responses in separate files
+	Deny                        string // Deny ip/cidr
+	Allow                       string // Allow ip/cidr
 }
 
 func ParseOptions() *Options {
@@ -75,38 +45,7 @@
 	}
 
 	options := &Options{}
-<<<<<<< HEAD
-	flag.StringVar(&options.OutputDirectory, "output", "logs", "Output Folder")
-	flag.BoolVar(&options.Verbose, "v", false, "Verbose")
-	flag.StringVar(&options.Directory, "config", path.Join(homeDir, ".config", "proxify"), "Directory for storing program information")
-	flag.IntVar(&options.CertCacheSize, "cert-cache-size", 256, "Number of certificates to cache")
-	flag.BoolVar(&options.Silent, "silent", false, "Silent")
-	flag.BoolVar(&options.NoColor, "no-color", true, "No Color")
-	flag.BoolVar(&options.Version, "version", false, "Version")
-	flag.StringVar(&options.RequestDSL, "request-dsl", "", "Request Filter DSL")
-	flag.StringVar(&options.ResponseDSL, "response-dsl", "", "Response Filter DSL")
-	flag.StringVar(&options.RequestMatchReplaceDSL, "request-match-replace-dsl", "", "Request Match-Replace DSL")
-	flag.StringVar(&options.ResponseMatchReplaceDSL, "response-match-replace-dsl", "", "Request Match-Replace DSL")
-	flag.StringVar(&options.ListenAddr, "addr", "127.0.0.1:8888", "Listen Ip and port (ip:port)")
-	flag.StringVar(&options.DNSFallbackResolver, "dns-resolver", "", "Listen DNS Ip and port (ip:port)")
-	flag.StringVar(&options.ListenDNSAddr, "dns-addr", "", "Listen DNS Ip and port (ip:port)")
-	flag.StringVar(&options.DNSMapping, "dns-mapping", "", "DNS A mapping (eg domain:ip,domain:ip,..)")
-	flag.Var(&options.UpstreamHTTPProxies, "http-proxy", "Upstream HTTP Proxy (eg http://proxyip:proxyport")
-	flag.Var(&options.UpstreamSocks5Proxies, "socks5-proxy", "Upstream SOCKS5 Proxy (eg socks5://proxyip:proxyport)")
-	flag.IntVar(&options.UpstreamProxyRequestsNumber, "c", 1, "Number of requests before switching to the next upstream proxy")
-	flag.BoolVar(&options.DumpRequest, "dump-req", false, "Dump requests in separate files")
-	flag.BoolVar(&options.DumpResponse, "dump-resp", false, "Dump responses in separate files")
-	flag.Var(&options.Allow, "allow", "Whitelist ip/cidr")
-	flag.Var(&options.Deny, "deny", "Blacklist ip/cidr")
 
-	flag.Parse()
-
-	if err := options.validateOptions(); err != nil {
-		gologger.Fatal().Msgf("%s\n", err)
-	}
-
-	_ = os.MkdirAll(options.Directory, os.ModePerm)
-=======
 	flagSet := goflags.NewFlagSet()
 	flagSet.SetDescription(`Swiss Army Knife Proxy for rapid deployments. Supports multiple operations such as request/response dump,filtering and manipulation via DSL language, upstream HTTP/Socks5 proxy`)
 
@@ -133,16 +72,17 @@
 	)
 
 	createGroup(flagSet, "proxy", "Proxy",
-		flagSet.StringVarP(&options.UpstreamHTTPProxy, "http-proxy", "hp", "", "Upstream HTTP Proxy (eg http://proxy-ip:proxy-port"),
-		flagSet.StringVarP(&options.UpstreamSocks5Proxy, "socks5-proxy", "sp", "", "Upstream SOCKS5 Proxy (eg socks5://proxy-ip:proxy-port)"),
+		flagSet.StringVarP(&options.UpstreamHTTPProxies, "http-proxy", "hp", "", "Upstream HTTP Proxies (eg http://proxy-ip:proxy-port"),
+		flagSet.StringVarP(&options.UpstreamSocks5Proxies, "socks5-proxy", "sp", "", "Upstream SOCKS5 Proxies (eg socks5://proxy-ip:proxy-port)"),
+		flagSet.IntVar(&options.UpstreamProxyRequestsNumber, "c", 1, "Number of requests before switching to the next upstream proxy"),
 	)
 
 	createGroup(flagSet, "configuration", "Configuration",
 		// Todo: default config file support (homeDir/.config/proxify/config.yaml)
 		flagSet.StringVar(&options.Directory, "config", path.Join(homeDir, ".config", "proxify"), "Directory for storing program information"),
 		flagSet.IntVar(&options.CertCacheSize, "cert-cache-size", 256, "Number of certificates to cache"),
-		flagSet.Var(&options.Allow, "allow", "Allowed list of IP/CIDR's to be proxied"),
-		flagSet.Var(&options.Deny, "deny", "Denied list of IP/CIDR's to be proxied"),
+		flagSet.StringVar(&options.Allow, "allow", "", "Allowed list of IP/CIDR's to be proxied"),
+		flagSet.StringVar(&options.Deny, "deny", "", "Denied list of IP/CIDR's to be proxied"),
 	)
 
 	createGroup(flagSet, "miscellaneous", "Miscellaneous",
@@ -154,7 +94,6 @@
 
 	_ = flagSet.Parse()
 	os.MkdirAll(options.Directory, os.ModePerm) //nolint
->>>>>>> e0bcbe6d
 
 	// Read the inputs and configure the logging
 	options.configureOutput()
@@ -182,18 +121,9 @@
 	}
 }
 
-<<<<<<< HEAD
-func (options *Options) validateOptions() error {
-	if options.UpstreamProxyRequestsNumber <= 0 {
-		return errors.New("upstream request number should be at least 1")
-	}
-
-	return nil
-=======
 func createGroup(flagSet *goflags.FlagSet, groupName, description string, flags ...*goflags.FlagData) {
 	flagSet.SetGroup(groupName, description)
 	for _, currentFlag := range flags {
 		currentFlag.Group(groupName)
 	}
->>>>>>> e0bcbe6d
 }